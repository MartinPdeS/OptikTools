[build-system]
requires = ["setuptools>=40.8.0", "wheel", "setuptools_scm[toml]>=8.0"]
build-backend = "setuptools.build_meta"

[project]
name = "OptikTools"
dynamic = ["version"]
description = "A package for refractive index values."
license = {file = "LICENSE"}
readme = "README.rst"
requires-python = ">=3.10"
authors = [{ name="Martin Poinsinet de Sivry-Houle", email="martin.poinsinet.de.sivry@gmail.com"}]
classifiers = [
    'Programming Language :: Python',
    'Programming Language :: Python :: 3',
    'Programming Language :: Python :: Implementation :: CPython',
    'Development Status :: 4 - Beta',
    'Topic :: Scientific/Engineering :: Physics',
    'Intended Audience :: Science/Research',
]

keywords = ["refractive index", "optics"]

dependencies = [
    "pydantic",
    "numpy",
    "MPSPlots",
    "TypedUnit"
]

[tool.setuptools]
packages = {find = {where = ["."], include = ["OptikTools*"]}}
include-package-data = true


[tool.setuptools_scm]
write_to = "OptikTools/_version.py"
version_scheme = "only-version"
local_scheme = "no-local-version"

[project.optional-dependencies]
testing = [
    "pytest >=7.4,<9.0",
    "pytest-cov >=2,<6",
    "pytest-json-report ~=1.5",
    "coverage ~=7.6"
]


documentation = [
    "numpydoc ==1.6.0",
    "sphinx >=5.1.1",
    "sphinx-gallery ==0.15.0",
    "sphinx-rtd-theme ==2.0.0",
    "pydata-sphinx-theme ==0.14.1",
]

dev = [
<<<<<<< HEAD
    "flake8 ==7.1.1",
]
=======
    "flake8 ==7.3.0",
]


[tool.pytest.ini_options]
python_functions = "test*"
minversion = "6.0"
xfail_strict = true
log_cli_level = "INFO"
testpaths = [
    "tests"
]
addopts = [
    '-v',
    '-rA',
    '-rw',
    '-Werror',
    '--cov=OptikTools',
    '--cov-report=html',
    "--cov-report=term"
]

[tool.coverage.run]
source = ['OptikTools']
omit = [
    '*/__init__.py',
    '*/_version.py',
    '*/directories.py',
]
branch = true
relative_files = true
>>>>>>> c5eb8b6d
<|MERGE_RESOLUTION|>--- conflicted
+++ resolved
@@ -56,39 +56,5 @@
 ]
 
 dev = [
-<<<<<<< HEAD
-    "flake8 ==7.1.1",
-]
-=======
     "flake8 ==7.3.0",
-]
-
-
-[tool.pytest.ini_options]
-python_functions = "test*"
-minversion = "6.0"
-xfail_strict = true
-log_cli_level = "INFO"
-testpaths = [
-    "tests"
-]
-addopts = [
-    '-v',
-    '-rA',
-    '-rw',
-    '-Werror',
-    '--cov=OptikTools',
-    '--cov-report=html',
-    "--cov-report=term"
-]
-
-[tool.coverage.run]
-source = ['OptikTools']
-omit = [
-    '*/__init__.py',
-    '*/_version.py',
-    '*/directories.py',
-]
-branch = true
-relative_files = true
->>>>>>> c5eb8b6d
+]